--- conflicted
+++ resolved
@@ -655,7 +655,6 @@
     return gradient_along_axis(medfilt_along_axis(x, n)).astype("f4")
 
 
-<<<<<<< HEAD
 def image_to_plot(a, upper=True):
     """
     Convert an array from image order convention
@@ -691,7 +690,6 @@
 
 if __name__ == '__main__':
     print('wradlib: Calling module <util> as main...')
-=======
 def _pad_array(data, pad, mode="reflect", **kwargs):
     """Returns array with padding added along last dimension.
     """
@@ -997,5 +995,4 @@
 
 
 if __name__ == "__main__":
-    print("wradlib: Calling module <util> as main...")
->>>>>>> 0c6d5809
+    print("wradlib: Calling module <util> as main...")