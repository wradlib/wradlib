--- conflicted
+++ resolved
@@ -62,14 +62,7 @@
 from osgeo import gdal, ogr
 from scipy import spatial
 
-<<<<<<< HEAD
-from .io import open_vector, gdal_create_dataset, write_raster_dataset
-from wradlib.georef.vector import (numpy_to_ogr, ogr_add_feature,
-                                   ogr_copy_layer, ogr_create_layer,
-                                   ogr_to_numpy)
-=======
 from wradlib import georef, io
->>>>>>> 89dc3b4b
 
 ogr.UseExceptions()
 gdal.UseExceptions()
